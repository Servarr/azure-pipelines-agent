--- conflicted
+++ resolved
@@ -1,12 +1,9 @@
 parameters:
   componentDetection: 'false'
   testLogTitle: 'Non-Windows'
-<<<<<<< HEAD
   targetRuntime: ''
   skipTests: 'false'
-=======
   enableADOLogIssue: 'false'
->>>>>>> 00cd445c
 
 steps:
 
@@ -34,23 +31,16 @@
   env:
     ADO_ENABLE_LOGISSUE: ${{ parameters.enableADOLogIssue }}
 
-<<<<<<< HEAD
 - ${{ if eq(parameters.skipTests, 'false') }}:
-  # Run test
-  - script: ./dev.sh test
-    workingDirectory: src
-    displayName: Test
-=======
-# Run test
-- script: ./dev.sh testl0
-  workingDirectory: src
-  displayName: Unit tests
+    # Run test
+    - script: ./dev.sh testl0
+      workingDirectory: src
+      displayName: Unit tests
 
-- script: ./dev.sh testl1
-  workingDirectory: src
-  displayName: Functional tests
-  condition: ne('${{ parameters.testLogTitle }}', 'Linux-ARM')
->>>>>>> 00cd445c
+    - script: ./dev.sh testl1
+      workingDirectory: src
+      displayName: Functional tests
+      condition: ne('${{ parameters.testLogTitle }}', 'Linux-ARM')
 
   # Publish test results
   - task: PublishTestResults@2
