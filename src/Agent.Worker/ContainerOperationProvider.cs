// Copyright (c) Microsoft Corporation.
// Licensed under the MIT License.

using System;
using System.Collections.Generic;
using System.IO;
using System.ServiceProcess;
using System.Threading.Tasks;
using System.Linq;
using System.Threading;
using Microsoft.VisualStudio.Services.Agent.Util;
using Microsoft.VisualStudio.Services.Agent.Worker.Container;
using Microsoft.VisualStudio.Services.Common;
using Microsoft.Win32;
using Agent.Sdk;


namespace Microsoft.VisualStudio.Services.Agent.Worker
{
    [ServiceLocator(Default = typeof(ContainerOperationProvider))]
    public interface IContainerOperationProvider : IAgentService
    {
        Task StartContainersAsync(IExecutionContext executionContext, object data);
        Task StopContainersAsync(IExecutionContext executionContext, object data);
    }

    public class ContainerOperationProvider : AgentService, IContainerOperationProvider
    {
        private const string _nodeJsPathLabel = "com.azure.dev.pipelines.agent.handler.node.path";
        private IDockerCommandManager _dockerManger;
        private string _containerNetwork;

        public override void Initialize(IHostContext hostContext)
        {
            base.Initialize(hostContext);
            _dockerManger = HostContext.GetService<IDockerCommandManager>();
            _containerNetwork = $"vsts_network_{Guid.NewGuid().ToString("N")}";
        }

        public async Task StartContainersAsync(IExecutionContext executionContext, object data)
        {
            Trace.Entering();
            ArgUtil.NotNull(executionContext, nameof(executionContext));
            List<ContainerInfo> containers = data as List<ContainerInfo>;
            ArgUtil.NotNull(containers, nameof(containers));

            // Check whether we are inside a container.
            // Our container feature requires to map working directory from host to the container.
            // If we are already inside a container, we will not able to find out the real working direcotry path on the host.
<<<<<<< HEAD
            if (PlatformUtil.RunningOnWindows)
            {
                // service CExecSvc is Container Execution Agent.
                ServiceController[] scServices = ServiceController.GetServices();
                if (scServices.Any(x => String.Equals(x.ServiceName, "cexecsvc", StringComparison.OrdinalIgnoreCase) && x.Status == ServiceControllerStatus.Running))
                {
                    throw new NotSupportedException(StringUtil.Loc("AgentAlreadyInsideContainer"));
                }
            }
#if OS_RHEL6
            // Red Hat and CentOS 6 do not support the container feature
            throw new NotSupportedException(StringUtil.Loc("AgentDoesNotSupportContainerFeatureRhel6"));
#endif
            try 
            {
                var initProcessCgroup = File.ReadLines("/proc/1/cgroup");
                if (initProcessCgroup.Any(x => x.IndexOf(":/docker/", StringComparison.OrdinalIgnoreCase) >= 0))
                {
                    throw new NotSupportedException(StringUtil.Loc("AgentAlreadyInsideContainer"));
                }
            }
            catch (Exception ex ) when (ex is FileNotFoundException || ex is DirectoryNotFoundException)
=======
            if (PlatformUtil.RunningOnRHEL6)
>>>>>>> 4d2dc241
            {
                // Red Hat and CentOS 6 do not support the container feature
                throw new NotSupportedException(StringUtil.Loc("AgentDoesNotSupportContainerFeatureRhel6"));
            }
<<<<<<< HEAD


            if (PlatformUtil.RunningOnWindows)
            {
                // Check OS version (Windows server 1803 is required)
                // Works on Windows client 1903
                object windowsInstallationType = Registry.GetValue(@"HKEY_LOCAL_MACHINE\SOFTWARE\Microsoft\Windows NT\CurrentVersion", "InstallationType", defaultValue: null);
                ArgUtil.NotNull(windowsInstallationType, nameof(windowsInstallationType));
                object windowsReleaseId = Registry.GetValue(@"HKEY_LOCAL_MACHINE\SOFTWARE\Microsoft\Windows NT\CurrentVersion", "ReleaseId", defaultValue: null);
                ArgUtil.NotNull(windowsReleaseId, nameof(windowsReleaseId));
                executionContext.Debug($"Current Windows version: '{windowsReleaseId} ({windowsInstallationType})'");

                if (int.TryParse(windowsReleaseId.ToString(), out int releaseId))
                {
                    if (releaseId < 1903) // ?= 1903, support windows client and server
                    {
                        if (!windowsInstallationType.ToString().StartsWith("Server", StringComparison.OrdinalIgnoreCase) || releaseId < 1803)
                        {
                            throw new NotSupportedException(StringUtil.Loc("ContainerWindowsVersionRequirement"));
                        }
                    }
                }
                else
                {
                    throw new ArgumentOutOfRangeException(@"HKEY_LOCAL_MACHINE\SOFTWARE\Microsoft\Windows NT\CurrentVersion\ReleaseId");
                }
            }
=======

            ThrowIfAlreadyInContainer();
            ThrowIfWrongWindowsVersion(executionContext);
>>>>>>> 4d2dc241

            // Check docker client/server version
            DockerVersion dockerVersion = await _dockerManger.DockerVersion(executionContext);
            ArgUtil.NotNull(dockerVersion.ServerVersion, nameof(dockerVersion.ServerVersion));
            ArgUtil.NotNull(dockerVersion.ClientVersion, nameof(dockerVersion.ClientVersion));

<<<<<<< HEAD
            Version requiredDockerEngineAPIVersion = new Version(1, 35); // Docker-CE version 17.12
            if (PlatformUtil.RunningOnWindows)
            {
                requiredDockerEngineAPIVersion = new Version(1, 30);  // Docker-EE version 17.6
            }
=======
            Version requiredDockerEngineAPIVersion = PlatformUtil.RunningOnWindows
                ? new Version(1, 30)  // Docker-EE version 17.6
                : new Version(1, 35); // Docker-CE version 17.12
>>>>>>> 4d2dc241

            if (dockerVersion.ServerVersion < requiredDockerEngineAPIVersion)
            {
                throw new NotSupportedException(StringUtil.Loc("MinRequiredDockerServerVersion", requiredDockerEngineAPIVersion, _dockerManger.DockerPath, dockerVersion.ServerVersion));
            }
            if (dockerVersion.ClientVersion < requiredDockerEngineAPIVersion)
            {
                throw new NotSupportedException(StringUtil.Loc("MinRequiredDockerClientVersion", requiredDockerEngineAPIVersion, _dockerManger.DockerPath, dockerVersion.ClientVersion));
            }

            // Clean up containers left by previous runs
            executionContext.Debug($"Delete stale containers from previous jobs");
            var staleContainers = await _dockerManger.DockerPS(executionContext, $"--all --quiet --no-trunc --filter \"label={_dockerManger.DockerInstanceLabel}\"");
            foreach (var staleContainer in staleContainers)
            {
                int containerRemoveExitCode = await _dockerManger.DockerRemove(executionContext, staleContainer);
                if (containerRemoveExitCode != 0)
                {
                    executionContext.Warning($"Delete stale containers failed, docker rm fail with exit code {containerRemoveExitCode} for container {staleContainer}");
                }
            }

            executionContext.Debug($"Delete stale container networks from previous jobs");
            int networkPruneExitCode = await _dockerManger.DockerNetworkPrune(executionContext);
            if (networkPruneExitCode != 0)
            {
                executionContext.Warning($"Delete stale container networks failed, docker network prune fail with exit code {networkPruneExitCode}");
            }

            // We need to pull the containers first before setting up the network
            foreach (var container in containers)
            {
                await PullContainerAsync(executionContext, container);
            }

            // Create local docker network for this job to avoid port conflict when multiple agents run on same machine.
            // All containers within a job join the same network
            await CreateContainerNetworkAsync(executionContext, _containerNetwork);
            containers.ForEach(container => container.ContainerNetwork = _containerNetwork);

            foreach (var container in containers)
            {
                await StartContainerAsync(executionContext, container);
            }

            foreach (var container in containers.Where(c => !c.IsJobContainer))
            {
                await ContainerHealthcheck(executionContext, container);
            }
        }

        public async Task StopContainersAsync(IExecutionContext executionContext, object data)
        {
            Trace.Entering();
            ArgUtil.NotNull(executionContext, nameof(executionContext));

            List<ContainerInfo> containers = data as List<ContainerInfo>;
            ArgUtil.NotNull(containers, nameof(containers));

            foreach (var container in containers)
            {
                await StopContainerAsync(executionContext, container);
            }
            // Remove the container network
            await RemoveContainerNetworkAsync(executionContext, _containerNetwork);
        }

        private async Task PullContainerAsync(IExecutionContext executionContext, ContainerInfo container)
        {
            Trace.Entering();
            ArgUtil.NotNull(executionContext, nameof(executionContext));
            ArgUtil.NotNull(container, nameof(container));
            ArgUtil.NotNullOrEmpty(container.ContainerImage, nameof(container.ContainerImage));

            Trace.Info($"Container name: {container.ContainerName}");
            Trace.Info($"Container image: {container.ContainerImage}");
            Trace.Info($"Container registry: {container.ContainerRegistryEndpoint.ToString()}");
            Trace.Info($"Container options: {container.ContainerCreateOptions}");
            Trace.Info($"Skip container image pull: {container.SkipContainerImagePull}");

            // Login to private docker registry
            string registryServer = string.Empty;
            if (container.ContainerRegistryEndpoint != Guid.Empty)
            {
                var registryEndpoint = executionContext.Endpoints.FirstOrDefault(x => x.Type == "dockerregistry" && x.Id == container.ContainerRegistryEndpoint);
                ArgUtil.NotNull(registryEndpoint, nameof(registryEndpoint));

                string username = string.Empty;
                string password = string.Empty;
                string registryType = string.Empty;

                registryEndpoint.Data?.TryGetValue("registrytype", out registryType);
                if (string.Equals(registryType, "ACR", StringComparison.OrdinalIgnoreCase))
                {
                    string loginServer = string.Empty;
                    registryEndpoint.Authorization?.Parameters?.TryGetValue("loginServer", out loginServer);
                    if (loginServer != null) {
                        loginServer = loginServer.ToLower();
                    }

                    registryEndpoint.Authorization?.Parameters?.TryGetValue("serviceprincipalid", out username);
                    registryEndpoint.Authorization?.Parameters?.TryGetValue("serviceprincipalkey", out password);

                    registryServer = $"https://{loginServer}";
                }
                else
                {
                    registryEndpoint.Authorization?.Parameters?.TryGetValue("registry", out registryServer);
                    registryEndpoint.Authorization?.Parameters?.TryGetValue("username", out username);
                    registryEndpoint.Authorization?.Parameters?.TryGetValue("password", out password);
                }

                ArgUtil.NotNullOrEmpty(registryServer, nameof(registryServer));
                ArgUtil.NotNullOrEmpty(username, nameof(username));
                ArgUtil.NotNullOrEmpty(password, nameof(password));

                int loginExitCode = await _dockerManger.DockerLogin(executionContext, registryServer, username, password);
                if (loginExitCode != 0)
                {
                    throw new InvalidOperationException($"Docker login fail with exit code {loginExitCode}");
                }
            }

            try
            {
                if (!container.SkipContainerImagePull)
                {
                    if (!string.IsNullOrEmpty(registryServer) &&
                        registryServer.IndexOf("index.docker.io", StringComparison.OrdinalIgnoreCase) < 0)
                    {
                        var registryServerUri = new Uri(registryServer);
                        if (!container.ContainerImage.StartsWith(registryServerUri.Authority, StringComparison.OrdinalIgnoreCase))
                        {
                            container.ContainerImage = $"{registryServerUri.Authority}/{container.ContainerImage}";
                        }
                    }

                    // Pull down docker image with retry up to 3 times
                    int retryCount = 0;
                    int pullExitCode = 0;
                    while (retryCount < 3)
                    {
                        pullExitCode = await _dockerManger.DockerPull(executionContext, container.ContainerImage);
                        if (pullExitCode == 0)
                        {
                            break;
                        }
                        else
                        {
                            retryCount++;
                            if (retryCount < 3)
                            {
                                var backOff = BackoffTimerHelper.GetRandomBackoff(TimeSpan.FromSeconds(1), TimeSpan.FromSeconds(10));
                                executionContext.Warning($"Docker pull failed with exit code {pullExitCode}, back off {backOff.TotalSeconds} seconds before retry.");
                                await Task.Delay(backOff);
                            }
                        }
                    }

                    if (retryCount == 3 && pullExitCode != 0)
                    {
                        throw new InvalidOperationException($"Docker pull failed with exit code {pullExitCode}");
                    }
                }

                if (PlatformUtil.RunningOnMacOS)
                {
                    container.ImageOS = PlatformUtil.OS.Linux;
                }
                // if running on Windows, and attempting to run linux container, require container to have node
                else if (PlatformUtil.RunningOnWindows)
                {
                    string containerOS = await _dockerManger.DockerInspect(context: executionContext,
                                                                dockerObject: container.ContainerImage,
                                                                options: $"--format=\"{{{{.Os}}}}\"");
                    if (string.Equals("linux", containerOS, StringComparison.OrdinalIgnoreCase))
                    {
                        container.ImageOS = PlatformUtil.OS.Linux;
                    }
                }
            }
            finally
            {
                // Logout for private registry
                if (!string.IsNullOrEmpty(registryServer))
                {
                    int logoutExitCode = await _dockerManger.DockerLogout(executionContext, registryServer);
                    if (logoutExitCode != 0)
                    {
                        executionContext.Error($"Docker logout fail with exit code {logoutExitCode}");
                    }
                }
            }
        }

        private async Task StartContainerAsync(IExecutionContext executionContext, ContainerInfo container)
        {
            Trace.Entering();
            ArgUtil.NotNull(executionContext, nameof(executionContext));
            ArgUtil.NotNull(container, nameof(container));
            ArgUtil.NotNullOrEmpty(container.ContainerImage, nameof(container.ContainerImage));

            Trace.Info($"Container name: {container.ContainerName}");
            Trace.Info($"Container image: {container.ContainerImage}");
            Trace.Info($"Container registry: {container.ContainerRegistryEndpoint.ToString()}");
            Trace.Info($"Container options: {container.ContainerCreateOptions}");
            Trace.Info($"Skip container image pull: {container.SkipContainerImagePull}");
            foreach(var port in container.UserPortMappings)
            {
                Trace.Info($"User provided port: {port.Value}");
            }
            foreach(var volume in container.UserMountVolumes)
            {
                Trace.Info($"User provided volume: {volume.Value}");
            }

            if (container.ImageOS != PlatformUtil.OS.Windows)
            {
                string defaultWorkingDirectory = executionContext.Variables.Get(Constants.Variables.System.DefaultWorkingDirectory);
                if (string.IsNullOrEmpty(defaultWorkingDirectory))
                {
                    throw new NotSupportedException(StringUtil.Loc("ContainerJobRequireSystemDefaultWorkDir"));
                }

                string workingDirectory = IOUtil.GetDirectoryName(defaultWorkingDirectory.TrimEnd(Path.DirectorySeparatorChar, Path.AltDirectorySeparatorChar), container.ImageOS);
                string mountWorkingDirectory = container.TranslateToHostPath(workingDirectory);
                executionContext.Debug($"Default Working Directory {defaultWorkingDirectory}");
                executionContext.Debug($"Working Directory {workingDirectory}");
                executionContext.Debug($"Mount Working Directory {mountWorkingDirectory}");
                container.MountVolumes.Add(new MountVolume(mountWorkingDirectory, workingDirectory));
                container.MountVolumes.Add(new MountVolume(HostContext.GetDirectory(WellKnownDirectory.Temp), container.TranslateToContainerPath(HostContext.GetDirectory(WellKnownDirectory.Temp))));
                container.MountVolumes.Add(new MountVolume(HostContext.GetDirectory(WellKnownDirectory.Tasks), container.TranslateToContainerPath(HostContext.GetDirectory(WellKnownDirectory.Tasks))));
<<<<<<< HEAD
            }
            else
            {
                container.MountVolumes.Add(new MountVolume(HostContext.GetDirectory(WellKnownDirectory.Work), container.TranslateToContainerPath(HostContext.GetDirectory(WellKnownDirectory.Work))));

            }

            container.MountVolumes.Add(new MountVolume(HostContext.GetDirectory(WellKnownDirectory.Tools), container.TranslateToContainerPath(HostContext.GetDirectory(WellKnownDirectory.Tools))));

            bool externalReadOnly = container.ImageOS != PlatformUtil.OS.Windows; // This code was refactored to use PlatformUtils. The previous implementation did not have the externals directory mounted read-only for Windows.
                                                                    // That seems wrong, but to prevent any potential backwards compatibility issues, we are keeping the same logic
            container.MountVolumes.Add(new MountVolume(HostContext.GetDirectory(WellKnownDirectory.Externals), container.TranslateToContainerPath(HostContext.GetDirectory(WellKnownDirectory.Externals)), externalReadOnly));

=======

            }
            else
            {
                container.MountVolumes.Add(new MountVolume(HostContext.GetDirectory(WellKnownDirectory.Work), container.TranslateToContainerPath(HostContext.GetDirectory(WellKnownDirectory.Work))));

            }

            container.MountVolumes.Add(new MountVolume(HostContext.GetDirectory(WellKnownDirectory.Tools), container.TranslateToContainerPath(HostContext.GetDirectory(WellKnownDirectory.Tools))));

            bool externalReadOnly = container.ImageOS != PlatformUtil.OS.Windows; // This code was refactored to use PlatformUtils. The previous implementation did not have the externals directory mounted read-only for Windows.
                                                                    // That seems wrong, but to prevent any potential backwards compatibility issues, we are keeping the same logic
            container.MountVolumes.Add(new MountVolume(HostContext.GetDirectory(WellKnownDirectory.Externals), container.TranslateToContainerPath(HostContext.GetDirectory(WellKnownDirectory.Externals)), externalReadOnly));

>>>>>>> 4d2dc241
            if (container.ImageOS != PlatformUtil.OS.Windows)
            {
                // Ensure .taskkey file exist so we can mount it.
                string taskKeyFile = Path.Combine(HostContext.GetDirectory(WellKnownDirectory.Work), ".taskkey");
                if (!File.Exists(taskKeyFile))
                {
                    File.WriteAllText(taskKeyFile, string.Empty);
                }
                container.MountVolumes.Add(new MountVolume(taskKeyFile, container.TranslateToContainerPath(taskKeyFile)));
            }

            if (container.IsJobContainer)
            {
                // See if this container brings its own Node.js
                container.ContainerBringNodePath = await _dockerManger.DockerInspect(context: executionContext,
                                                                    dockerObject: container.ContainerImage,
                                                                    options: $"--format=\"{{{{index .Config.Labels \\\"{_nodeJsPathLabel}\\\"}}}}\"");
<<<<<<< HEAD

                string node;
                if (!string.IsNullOrEmpty(container.ContainerBringNodePath))
                {
                    node = container.ContainerBringNodePath;
                }
                else
                {
                    node = container.TranslateToContainerPath(Path.Combine(HostContext.GetDirectory(WellKnownDirectory.Externals), "node", "bin", $"node{IOUtil.ExeExtension}"));
                    
=======

                string node;
                if (!string.IsNullOrEmpty(container.ContainerBringNodePath))
                {
                    node = container.ContainerBringNodePath;
                }
                else
                {
                    node = container.TranslateToContainerPath(Path.Combine(HostContext.GetDirectory(WellKnownDirectory.Externals), "node", "bin", $"node{IOUtil.ExeExtension}"));

>>>>>>> 4d2dc241
                    // if on Mac OS X, require container to have node
                    if (PlatformUtil.RunningOnMacOS)
                    {
                        container.ContainerBringNodePath = "node";
                        node = container.ContainerBringNodePath;
                    }
                    // if running on Windows, and attempting to run linux container, require container to have node
                    else if (PlatformUtil.RunningOnWindows && container.ImageOS == PlatformUtil.OS.Linux)
                    {
                        container.ContainerBringNodePath = "node";
                        node = container.ContainerBringNodePath;
                    }
                }
<<<<<<< HEAD
                
=======

>>>>>>> 4d2dc241
                string sleepCommand = $"\"{node}\" -e \"setInterval(function(){{}}, 24 * 60 * 60 * 1000);\"";
                container.ContainerCommand = sleepCommand;
            }

            container.ContainerId = await _dockerManger.DockerCreate(executionContext, container);
            ArgUtil.NotNullOrEmpty(container.ContainerId, nameof(container.ContainerId));
            if (container.IsJobContainer)
            {
                executionContext.Variables.Set(Constants.Variables.Agent.ContainerId, container.ContainerId);
            }

            // Start container
            int startExitCode = await _dockerManger.DockerStart(executionContext, container.ContainerId);
            if (startExitCode != 0)
            {
                throw new InvalidOperationException($"Docker start fail with exit code {startExitCode}");
            }

            try
            {
                // Make sure container is up and running
                var psOutputs = await _dockerManger.DockerPS(executionContext, $"--all --filter id={container.ContainerId} --filter status=running --no-trunc --format \"{{{{.ID}}}} {{{{.Status}}}}\"");
                if (psOutputs.FirstOrDefault(x => !string.IsNullOrEmpty(x))?.StartsWith(container.ContainerId) != true)
                {
                    // container is not up and running, pull docker log for this container.
                    await _dockerManger.DockerPS(executionContext, $"--all --filter id={container.ContainerId} --no-trunc --format \"{{{{.ID}}}} {{{{.Status}}}}\"");
                    int logsExitCode = await _dockerManger.DockerLogs(executionContext, container.ContainerId);
                    if (logsExitCode != 0)
                    {
                        executionContext.Warning($"Docker logs fail with exit code {logsExitCode}");
                    }

                    executionContext.Warning($"Docker container {container.ContainerId} is not in running state.");
                }
            }
            catch (Exception ex)
            {
                // pull container log is best effort.
                Trace.Error("Catch exception when check container log and container status.");
                Trace.Error(ex);
            }

            // Get port mappings of running container
            if (executionContext.StepTarget() == null && !container.IsJobContainer)
            {
                container.AddPortMappings(await _dockerManger.DockerPort(executionContext, container.ContainerId));
                foreach (var port in container.PortMappings)
                {
                    executionContext.Variables.Set(
                        $"{Constants.Variables.Agent.ServicePortPrefix}.{container.ContainerNetworkAlias}.ports.{port.ContainerPort}",
                        $"{port.HostPort}");
                }
            }

            if (!PlatformUtil.RunningOnWindows)
            {
                if (container.IsJobContainer)
                {
                    // Ensure bash exist in the image
                    int execWhichBashExitCode = await _dockerManger.DockerExec(executionContext, container.ContainerId, string.Empty, $"sh -c \"command -v bash\"");
                    if (execWhichBashExitCode != 0)
                    {
                        throw new InvalidOperationException($"Docker exec fail with exit code {execWhichBashExitCode}");
                    }

                    // Get current username
                    container.CurrentUserName = (await ExecuteCommandAsync(executionContext, "whoami", string.Empty)).FirstOrDefault();
                    ArgUtil.NotNullOrEmpty(container.CurrentUserName, nameof(container.CurrentUserName));

                    // Get current userId
                    container.CurrentUserId = (await ExecuteCommandAsync(executionContext, "id", $"-u {container.CurrentUserName}")).FirstOrDefault();
                    ArgUtil.NotNullOrEmpty(container.CurrentUserId, nameof(container.CurrentUserId));

                    executionContext.Output(StringUtil.Loc("CreateUserWithSameUIDInsideContainer", container.CurrentUserId));

                    // Create an user with same uid as the agent run as user inside the container.
<<<<<<< HEAD
                    // All command execute in docker will run as Root by default, 
=======
                    // All command execute in docker will run as Root by default,
>>>>>>> 4d2dc241
                    // this will cause the agent on the host machine doesn't have permission to any new file/folder created inside the container.
                    // So, we create a user account with same UID inside the container and let all docker exec command run as that user.
                    string containerUserName = string.Empty;

                    // We need to find out whether there is a user with same UID inside the container
                    List<string> userNames = new List<string>();
                    int execGrepExitCode = await _dockerManger.DockerExec(executionContext, container.ContainerId, string.Empty, $"bash -c \"grep {container.CurrentUserId} /etc/passwd | cut -f1 -d:\"", userNames);
                    if (execGrepExitCode != 0)
                    {
                        throw new InvalidOperationException($"Docker exec fail with exit code {execGrepExitCode}");
                    }

                    if (userNames.Count > 0)
                    {
                        // check all potential username that might match the UID.
                        foreach (string username in userNames)
                        {
                            int execIdExitCode = await _dockerManger.DockerExec(executionContext, container.ContainerId, string.Empty, $"id -u {username}");
                            if (execIdExitCode == 0)
                            {
                                containerUserName = username;
                                break;
                            }
                        }
                    }

                    // Create a new user with same UID
                    if (string.IsNullOrEmpty(containerUserName))
                    {
                        containerUserName = $"{container.CurrentUserName}_azpcontainer";
                        int execUseraddExitCode = await _dockerManger.DockerExec(executionContext, container.ContainerId, string.Empty, $"useradd -m -u {container.CurrentUserId} {containerUserName}");
                        if (execUseraddExitCode != 0)
                        {
                            throw new InvalidOperationException($"Docker exec fail with exit code {execUseraddExitCode}");
                        }
                    }
<<<<<<< HEAD

                    executionContext.Output(StringUtil.Loc("GrantContainerUserSUDOPrivilege", containerUserName));

=======

                    executionContext.Output(StringUtil.Loc("GrantContainerUserSUDOPrivilege", containerUserName));

>>>>>>> 4d2dc241
                    // Create a new group for giving sudo permission
                    int execGroupaddExitCode = await _dockerManger.DockerExec(executionContext, container.ContainerId, string.Empty, $"groupadd azure_pipelines_sudo");
                    if (execGroupaddExitCode != 0)
                    {
                        throw new InvalidOperationException($"Docker exec fail with exit code {execGroupaddExitCode}");
                    }

                    // Add the new created user to the new created sudo group.
                    int execUsermodExitCode = await _dockerManger.DockerExec(executionContext, container.ContainerId, string.Empty, $"usermod -a -G azure_pipelines_sudo {containerUserName}");
                    if (execUsermodExitCode != 0)
                    {
                        throw new InvalidOperationException($"Docker exec fail with exit code {execUsermodExitCode}");
                    }

                    // Allow the new sudo group run any sudo command without providing password.
                    int execEchoExitCode = await _dockerManger.DockerExec(executionContext, container.ContainerId, string.Empty, $"su -c \"echo '%azure_pipelines_sudo ALL=(ALL:ALL) NOPASSWD:ALL' >> /etc/sudoers\"");
                    if (execUsermodExitCode != 0)
                    {
                        throw new InvalidOperationException($"Docker exec fail with exit code {execEchoExitCode}");
                    }

                    bool setupDockerGroup = executionContext.Variables.GetBoolean("VSTS_SETUP_DOCKERGROUP") ?? StringUtil.ConvertToBoolean(Environment.GetEnvironmentVariable("VSTS_SETUP_DOCKERGROUP"), true);
                    if (setupDockerGroup)
                    {
                        executionContext.Output(StringUtil.Loc("AllowContainerUserRunDocker", containerUserName));
                        // Get docker.sock group id on Host
                        string statFormatOption = "-c %g";
                        if (PlatformUtil.RunningOnMacOS)
                        {
                            statFormatOption = "-f %g";
                        }
                        string dockerSockGroupId = (await ExecuteCommandAsync(executionContext, "stat", $"{statFormatOption} /var/run/docker.sock")).FirstOrDefault();

                        // We need to find out whether there is a group with same GID inside the container
                        string existingGroupName = null;
                        List<string> groupsOutput = new List<string>();
                        int execGroupGrepExitCode = await _dockerManger.DockerExec(executionContext, container.ContainerId, string.Empty, $"bash -c \"cat /etc/group\"", groupsOutput);
                        if (execGroupGrepExitCode != 0)
                        {
                            throw new InvalidOperationException($"Docker exec fail with exit code {execGroupGrepExitCode}");
                        }

                        if (groupsOutput.Count > 0)
                        {
                            // check all potential groups that might match the GID.
                            foreach (string groupOutput in groupsOutput)
                            {
                                if(!string.IsNullOrEmpty(groupOutput))
                                {
                                    var groupSegments = groupOutput.Split(':');
                                    if( groupSegments.Length != 4 )
                                    {
                                        Trace.Warning($"Unexpected output from /etc/group: '{groupOutput}'");
                                    }
                                    else
                                    {
                                        // the output of /etc/group should looks like `group:x:gid:`
                                        var groupName = groupSegments[0];
                                        var groupId = groupSegments[2];

                                        if(string.Equals(dockerSockGroupId, groupId))
                                        {
                                            existingGroupName = groupName;
                                            break;
                                        }
                                    }
                                }
                            }
                        }

                        if(string.IsNullOrEmpty(existingGroupName))
                        {
                            // create a new group with same gid
                            existingGroupName = "azure_pipelines_docker";
                            int execDockerGroupaddExitCode = await _dockerManger.DockerExec(executionContext, container.ContainerId, string.Empty, $"groupadd -g {dockerSockGroupId} azure_pipelines_docker");
                            if (execDockerGroupaddExitCode != 0)
                            {
                                throw new InvalidOperationException($"Docker exec fail with exit code {execDockerGroupaddExitCode}");
                            }
                        }
<<<<<<< HEAD
                        
=======

>>>>>>> 4d2dc241
                        // Add the new created user to the docker socket group.
                        int execGroupUsermodExitCode = await _dockerManger.DockerExec(executionContext, container.ContainerId, string.Empty, $"usermod -a -G {existingGroupName} {containerUserName}");
                        if (execGroupUsermodExitCode != 0)
                        {
                            throw new InvalidOperationException($"Docker exec fail with exit code {execGroupUsermodExitCode}");
                        }

                        // if path to node is just 'node', with no path, let's make sure it is actually there
                        if (string.Equals(container.ContainerBringNodePath, "node", StringComparison.OrdinalIgnoreCase))
                        {
                            List<string> nodeVersionOutput = new List<string>();
                            int execNodeVersionExitCode = await _dockerManger.DockerExec(executionContext, container.ContainerId, string.Empty, $"bash -c \"node -v\"", nodeVersionOutput);
                            if (execNodeVersionExitCode != 0)
                            {
                                throw new InvalidOperationException($"Unable to get node version on container {container.ContainerId}. Got exit code {execNodeVersionExitCode} from docker exec");
                            }
                            if (nodeVersionOutput.Count > 0)
                            {
                                executionContext.Output($"Detected Node Version: {nodeVersionOutput[0]}");
                                Trace.Info($"Using node version {nodeVersionOutput[0]} in container {container.ContainerId}");
                            }
                            else
                            {
                                throw new InvalidOperationException($"Unable to get node version on container {container.ContainerId}. No output from node -v");
                            }
                        }
                    }
                }
            }
        }

        private async Task StopContainerAsync(IExecutionContext executionContext, ContainerInfo container)
        {
            Trace.Entering();
            ArgUtil.NotNull(executionContext, nameof(executionContext));
            ArgUtil.NotNull(container, nameof(container));

            if (!string.IsNullOrEmpty(container.ContainerId))
            {
                executionContext.Output($"Stop and remove container: {container.ContainerDisplayName}");

                int rmExitCode = await _dockerManger.DockerRemove(executionContext, container.ContainerId);
                if (rmExitCode != 0)
                {
                    executionContext.Warning($"Docker rm fail with exit code {rmExitCode}");
                }
            }
        }

        private async Task<List<string>> ExecuteCommandAsync(IExecutionContext context, string command, string arg)
        {
            context.Command($"{command} {arg}");

            List<string> outputs = new List<string>();
            object outputLock = new object();
            var processInvoker = HostContext.CreateService<IProcessInvoker>();
            processInvoker.OutputDataReceived += delegate (object sender, ProcessDataReceivedEventArgs message)
            {
                if (!string.IsNullOrEmpty(message.Data))
                {
                    lock (outputLock)
                    {
                        outputs.Add(message.Data);
                    }
                }
            };

            processInvoker.ErrorDataReceived += delegate (object sender, ProcessDataReceivedEventArgs message)
            {
                if (!string.IsNullOrEmpty(message.Data))
                {
                    lock (outputLock)
                    {
                        outputs.Add(message.Data);
                    }
                }
            };

            await processInvoker.ExecuteAsync(
                            workingDirectory: HostContext.GetDirectory(WellKnownDirectory.Work),
                            fileName: command,
                            arguments: arg,
                            environment: null,
                            requireExitCodeZero: true,
                            outputEncoding: null,
                            cancellationToken: CancellationToken.None);

            foreach (var outputLine in outputs)
            {
                context.Output(outputLine);
            }

            return outputs;
        }

        private async Task CreateContainerNetworkAsync(IExecutionContext executionContext, string network)
        {
            Trace.Entering();
            ArgUtil.NotNull(executionContext, nameof(executionContext));
            int networkExitCode = await _dockerManger.DockerNetworkCreate(executionContext, network);
            if (networkExitCode != 0)
            {
                throw new InvalidOperationException($"Docker network create failed with exit code {networkExitCode}");
            }
            // Expose docker network to env
            executionContext.Variables.Set(Constants.Variables.Agent.ContainerNetwork, network);
        }

        private async Task RemoveContainerNetworkAsync(IExecutionContext executionContext, string network)
        {
            Trace.Entering();
            ArgUtil.NotNull(executionContext, nameof(executionContext));
            ArgUtil.NotNull(network, nameof(network));

            executionContext.Output($"Remove container network: {network}");

            int removeExitCode = await _dockerManger.DockerNetworkRemove(executionContext, network);
            if (removeExitCode != 0)
            {
                executionContext.Warning($"Docker network rm failed with exit code {removeExitCode}");
            }
            // Remove docker network from env
            executionContext.Variables.Set(Constants.Variables.Agent.ContainerNetwork, null);
        }

        private async Task ContainerHealthcheck(IExecutionContext executionContext, ContainerInfo container)
        {
            string healthCheck = "--format=\"{{if .Config.Healthcheck}}{{print .State.Health.Status}}{{end}}\"";
            string serviceHealth = await _dockerManger.DockerInspect(context: executionContext, dockerObject: container.ContainerId, options: healthCheck);
            if (string.IsNullOrEmpty(serviceHealth))
            {
                // Container has no HEALTHCHECK
                return;
            }
            var retryCount = 0;
            while (string.Equals(serviceHealth, "starting", StringComparison.OrdinalIgnoreCase))
            {
                TimeSpan backoff = BackoffTimerHelper.GetExponentialBackoff(retryCount, TimeSpan.FromSeconds(2), TimeSpan.FromSeconds(32), TimeSpan.FromSeconds(2));
                executionContext.Output($"{container.ContainerNetworkAlias} service is starting, waiting {backoff.Seconds} seconds before checking again.");
                await Task.Delay(backoff, executionContext.CancellationToken);
                serviceHealth = await _dockerManger.DockerInspect(context: executionContext, dockerObject: container.ContainerId, options: healthCheck);
                retryCount++;
            }
            if (string.Equals(serviceHealth, "healthy", StringComparison.OrdinalIgnoreCase))
            {
                executionContext.Output($"{container.ContainerNetworkAlias} service is healthy.");
            }
            else
            {
                throw new InvalidOperationException($"Failed to initialize, {container.ContainerNetworkAlias} service is {serviceHealth}.");
            }
        }

        private static void ThrowIfAlreadyInContainer()
        {
            if (PlatformUtil.RunningOnWindows)
            {
                // service CExecSvc is Container Execution Agent.
                ServiceController[] scServices = ServiceController.GetServices();
                if (scServices.Any(x => String.Equals(x.ServiceName, "cexecsvc", StringComparison.OrdinalIgnoreCase) && x.Status == ServiceControllerStatus.Running))
                {
                    throw new NotSupportedException(StringUtil.Loc("AgentAlreadyInsideContainer"));
                }
            }
            else
            {
                try
                {
                    var initProcessCgroup = File.ReadLines("/proc/1/cgroup");
                    if (initProcessCgroup.Any(x => x.IndexOf(":/docker/", StringComparison.OrdinalIgnoreCase) >= 0))
                    {
                        throw new NotSupportedException(StringUtil.Loc("AgentAlreadyInsideContainer"));
                    }
                }
                catch (Exception ex) when (ex is FileNotFoundException || ex is DirectoryNotFoundException)
                {
                    // if /proc/1/cgroup doesn't exist, we are not inside a container
                }
            }
        }

        private static void ThrowIfWrongWindowsVersion(IExecutionContext executionContext)
        {
            if (!PlatformUtil.RunningOnWindows)
            {
                return;
            }

            // Check OS version (Windows server 1803 is required)
            object windowsInstallationType = Registry.GetValue(@"HKEY_LOCAL_MACHINE\SOFTWARE\Microsoft\Windows NT\CurrentVersion", "InstallationType", defaultValue: null);
            ArgUtil.NotNull(windowsInstallationType, nameof(windowsInstallationType));
            object windowsReleaseId = Registry.GetValue(@"HKEY_LOCAL_MACHINE\SOFTWARE\Microsoft\Windows NT\CurrentVersion", "ReleaseId", defaultValue: null);
            ArgUtil.NotNull(windowsReleaseId, nameof(windowsReleaseId));
            executionContext.Debug($"Current Windows version: '{windowsReleaseId} ({windowsInstallationType})'");

            if (int.TryParse(windowsReleaseId.ToString(), out int releaseId))
            {
                if (releaseId < 1903) // >= 1903, support windows client and server
                {
                    if (!windowsInstallationType.ToString().StartsWith("Server", StringComparison.OrdinalIgnoreCase) || releaseId < 1803)
                    {
                        throw new NotSupportedException(StringUtil.Loc("ContainerWindowsVersionRequirement"));
                    }
                }
            }
            else
            {
                throw new ArgumentOutOfRangeException(@"HKEY_LOCAL_MACHINE\SOFTWARE\Microsoft\Windows NT\CurrentVersion\ReleaseId");
            }
        }
    }
}<|MERGE_RESOLUTION|>--- conflicted
+++ resolved
@@ -47,86 +47,23 @@
             // Check whether we are inside a container.
             // Our container feature requires to map working directory from host to the container.
             // If we are already inside a container, we will not able to find out the real working direcotry path on the host.
-<<<<<<< HEAD
-            if (PlatformUtil.RunningOnWindows)
-            {
-                // service CExecSvc is Container Execution Agent.
-                ServiceController[] scServices = ServiceController.GetServices();
-                if (scServices.Any(x => String.Equals(x.ServiceName, "cexecsvc", StringComparison.OrdinalIgnoreCase) && x.Status == ServiceControllerStatus.Running))
-                {
-                    throw new NotSupportedException(StringUtil.Loc("AgentAlreadyInsideContainer"));
-                }
-            }
-#if OS_RHEL6
-            // Red Hat and CentOS 6 do not support the container feature
-            throw new NotSupportedException(StringUtil.Loc("AgentDoesNotSupportContainerFeatureRhel6"));
-#endif
-            try 
-            {
-                var initProcessCgroup = File.ReadLines("/proc/1/cgroup");
-                if (initProcessCgroup.Any(x => x.IndexOf(":/docker/", StringComparison.OrdinalIgnoreCase) >= 0))
-                {
-                    throw new NotSupportedException(StringUtil.Loc("AgentAlreadyInsideContainer"));
-                }
-            }
-            catch (Exception ex ) when (ex is FileNotFoundException || ex is DirectoryNotFoundException)
-=======
             if (PlatformUtil.RunningOnRHEL6)
->>>>>>> 4d2dc241
             {
                 // Red Hat and CentOS 6 do not support the container feature
                 throw new NotSupportedException(StringUtil.Loc("AgentDoesNotSupportContainerFeatureRhel6"));
             }
-<<<<<<< HEAD
-
-
-            if (PlatformUtil.RunningOnWindows)
-            {
-                // Check OS version (Windows server 1803 is required)
-                // Works on Windows client 1903
-                object windowsInstallationType = Registry.GetValue(@"HKEY_LOCAL_MACHINE\SOFTWARE\Microsoft\Windows NT\CurrentVersion", "InstallationType", defaultValue: null);
-                ArgUtil.NotNull(windowsInstallationType, nameof(windowsInstallationType));
-                object windowsReleaseId = Registry.GetValue(@"HKEY_LOCAL_MACHINE\SOFTWARE\Microsoft\Windows NT\CurrentVersion", "ReleaseId", defaultValue: null);
-                ArgUtil.NotNull(windowsReleaseId, nameof(windowsReleaseId));
-                executionContext.Debug($"Current Windows version: '{windowsReleaseId} ({windowsInstallationType})'");
-
-                if (int.TryParse(windowsReleaseId.ToString(), out int releaseId))
-                {
-                    if (releaseId < 1903) // ?= 1903, support windows client and server
-                    {
-                        if (!windowsInstallationType.ToString().StartsWith("Server", StringComparison.OrdinalIgnoreCase) || releaseId < 1803)
-                        {
-                            throw new NotSupportedException(StringUtil.Loc("ContainerWindowsVersionRequirement"));
-                        }
-                    }
-                }
-                else
-                {
-                    throw new ArgumentOutOfRangeException(@"HKEY_LOCAL_MACHINE\SOFTWARE\Microsoft\Windows NT\CurrentVersion\ReleaseId");
-                }
-            }
-=======
 
             ThrowIfAlreadyInContainer();
             ThrowIfWrongWindowsVersion(executionContext);
->>>>>>> 4d2dc241
 
             // Check docker client/server version
             DockerVersion dockerVersion = await _dockerManger.DockerVersion(executionContext);
             ArgUtil.NotNull(dockerVersion.ServerVersion, nameof(dockerVersion.ServerVersion));
             ArgUtil.NotNull(dockerVersion.ClientVersion, nameof(dockerVersion.ClientVersion));
 
-<<<<<<< HEAD
-            Version requiredDockerEngineAPIVersion = new Version(1, 35); // Docker-CE version 17.12
-            if (PlatformUtil.RunningOnWindows)
-            {
-                requiredDockerEngineAPIVersion = new Version(1, 30);  // Docker-EE version 17.6
-            }
-=======
             Version requiredDockerEngineAPIVersion = PlatformUtil.RunningOnWindows
                 ? new Version(1, 30)  // Docker-EE version 17.6
                 : new Version(1, 35); // Docker-CE version 17.12
->>>>>>> 4d2dc241
 
             if (dockerVersion.ServerVersion < requiredDockerEngineAPIVersion)
             {
@@ -359,7 +296,7 @@
                 container.MountVolumes.Add(new MountVolume(mountWorkingDirectory, workingDirectory));
                 container.MountVolumes.Add(new MountVolume(HostContext.GetDirectory(WellKnownDirectory.Temp), container.TranslateToContainerPath(HostContext.GetDirectory(WellKnownDirectory.Temp))));
                 container.MountVolumes.Add(new MountVolume(HostContext.GetDirectory(WellKnownDirectory.Tasks), container.TranslateToContainerPath(HostContext.GetDirectory(WellKnownDirectory.Tasks))));
-<<<<<<< HEAD
+
             }
             else
             {
@@ -373,22 +310,6 @@
                                                                     // That seems wrong, but to prevent any potential backwards compatibility issues, we are keeping the same logic
             container.MountVolumes.Add(new MountVolume(HostContext.GetDirectory(WellKnownDirectory.Externals), container.TranslateToContainerPath(HostContext.GetDirectory(WellKnownDirectory.Externals)), externalReadOnly));
 
-=======
-
-            }
-            else
-            {
-                container.MountVolumes.Add(new MountVolume(HostContext.GetDirectory(WellKnownDirectory.Work), container.TranslateToContainerPath(HostContext.GetDirectory(WellKnownDirectory.Work))));
-
-            }
-
-            container.MountVolumes.Add(new MountVolume(HostContext.GetDirectory(WellKnownDirectory.Tools), container.TranslateToContainerPath(HostContext.GetDirectory(WellKnownDirectory.Tools))));
-
-            bool externalReadOnly = container.ImageOS != PlatformUtil.OS.Windows; // This code was refactored to use PlatformUtils. The previous implementation did not have the externals directory mounted read-only for Windows.
-                                                                    // That seems wrong, but to prevent any potential backwards compatibility issues, we are keeping the same logic
-            container.MountVolumes.Add(new MountVolume(HostContext.GetDirectory(WellKnownDirectory.Externals), container.TranslateToContainerPath(HostContext.GetDirectory(WellKnownDirectory.Externals)), externalReadOnly));
-
->>>>>>> 4d2dc241
             if (container.ImageOS != PlatformUtil.OS.Windows)
             {
                 // Ensure .taskkey file exist so we can mount it.
@@ -406,7 +327,6 @@
                 container.ContainerBringNodePath = await _dockerManger.DockerInspect(context: executionContext,
                                                                     dockerObject: container.ContainerImage,
                                                                     options: $"--format=\"{{{{index .Config.Labels \\\"{_nodeJsPathLabel}\\\"}}}}\"");
-<<<<<<< HEAD
 
                 string node;
                 if (!string.IsNullOrEmpty(container.ContainerBringNodePath))
@@ -416,19 +336,7 @@
                 else
                 {
                     node = container.TranslateToContainerPath(Path.Combine(HostContext.GetDirectory(WellKnownDirectory.Externals), "node", "bin", $"node{IOUtil.ExeExtension}"));
-                    
-=======
-
-                string node;
-                if (!string.IsNullOrEmpty(container.ContainerBringNodePath))
-                {
-                    node = container.ContainerBringNodePath;
-                }
-                else
-                {
-                    node = container.TranslateToContainerPath(Path.Combine(HostContext.GetDirectory(WellKnownDirectory.Externals), "node", "bin", $"node{IOUtil.ExeExtension}"));
-
->>>>>>> 4d2dc241
+
                     // if on Mac OS X, require container to have node
                     if (PlatformUtil.RunningOnMacOS)
                     {
@@ -442,11 +350,6 @@
                         node = container.ContainerBringNodePath;
                     }
                 }
-<<<<<<< HEAD
-                
-=======
-
->>>>>>> 4d2dc241
                 string sleepCommand = $"\"{node}\" -e \"setInterval(function(){{}}, 24 * 60 * 60 * 1000);\"";
                 container.ContainerCommand = sleepCommand;
             }
@@ -523,11 +426,7 @@
                     executionContext.Output(StringUtil.Loc("CreateUserWithSameUIDInsideContainer", container.CurrentUserId));
 
                     // Create an user with same uid as the agent run as user inside the container.
-<<<<<<< HEAD
-                    // All command execute in docker will run as Root by default, 
-=======
                     // All command execute in docker will run as Root by default,
->>>>>>> 4d2dc241
                     // this will cause the agent on the host machine doesn't have permission to any new file/folder created inside the container.
                     // So, we create a user account with same UID inside the container and let all docker exec command run as that user.
                     string containerUserName = string.Empty;
@@ -564,15 +463,9 @@
                             throw new InvalidOperationException($"Docker exec fail with exit code {execUseraddExitCode}");
                         }
                     }
-<<<<<<< HEAD
 
                     executionContext.Output(StringUtil.Loc("GrantContainerUserSUDOPrivilege", containerUserName));
 
-=======
-
-                    executionContext.Output(StringUtil.Loc("GrantContainerUserSUDOPrivilege", containerUserName));
-
->>>>>>> 4d2dc241
                     // Create a new group for giving sudo permission
                     int execGroupaddExitCode = await _dockerManger.DockerExec(executionContext, container.ContainerId, string.Empty, $"groupadd azure_pipelines_sudo");
                     if (execGroupaddExitCode != 0)
@@ -653,11 +546,6 @@
                                 throw new InvalidOperationException($"Docker exec fail with exit code {execDockerGroupaddExitCode}");
                             }
                         }
-<<<<<<< HEAD
-                        
-=======
-
->>>>>>> 4d2dc241
                         // Add the new created user to the docker socket group.
                         int execGroupUsermodExitCode = await _dockerManger.DockerExec(executionContext, container.ContainerId, string.Empty, $"usermod -a -G {existingGroupName} {containerUserName}");
                         if (execGroupUsermodExitCode != 0)
