// Copyright (c) Microsoft Corporation.
// Licensed under the MIT License.

using Agent.Sdk;
using Microsoft.VisualStudio.Services.Agent.Util;
using System.IO;
using System.Text;
using System.Threading.Tasks;
using System;
using Newtonsoft.Json.Linq;
using System.Text.RegularExpressions;
using PlatformUtil = Agent.Sdk.PlatformUtil;

namespace Microsoft.VisualStudio.Services.Agent.Worker.Handlers
{
    [ServiceLocator(Default = typeof(NodeHandler))]
    public interface INodeHandler : IHandler
    {
        // Data can be of these two types: NodeHandlerData, and Node10HandlerData
        BaseNodeHandlerData Data { get; set; }
    }

    public sealed class NodeHandler : Handler, INodeHandler
    {
        private static Regex _vstsTaskLibVersionNeedsFix = new Regex("^[0-2]\\.[0-9]+", RegexOptions.Compiled | RegexOptions.IgnoreCase);
        private static string[] _extensionsNode6 ={
            "if (process.versions.node && process.versions.node.match(/^5\\./)) {",
            "   String.prototype.startsWith = function (str) {",
            "       return this.slice(0, str.length) == str;",
            "   };",
            "   String.prototype.endsWith = function (str) {",
            "       return this.slice(-str.length) == str;",
            "   };",
            "};",
            "String.prototype.isEqual = function (ignoreCase, str) {",
            "   var str1 = this;",
            "   if (ignoreCase) {",
            "       str1 = str1.toLowerCase();",
            "       str = str.toLowerCase();",
            "       }",
            "   return str1 === str;",
            "};"
        };

        public BaseNodeHandlerData Data { get; set; }

        public async Task RunAsync()
        {
            // Validate args.
            Trace.Entering();
            ArgUtil.NotNull(Data, nameof(Data));
            ArgUtil.NotNull(ExecutionContext, nameof(ExecutionContext));
            ArgUtil.NotNull(Inputs, nameof(Inputs));
            ArgUtil.Directory(TaskDirectory, nameof(TaskDirectory));

            if (!PlatformUtil.RunningOnWindows)
            {
                // Ensure compat vso-task-lib exist at the root of _work folder
                // This will make vsts-agent work against 2015 RTM/QU1 TFS, since tasks in those version doesn't package with task lib
                // Put the 0.5.5 version vso-task-lib into the root of _work/node_modules folder, so tasks are able to find those lib.
                if (!File.Exists(Path.Combine(HostContext.GetDirectory(WellKnownDirectory.Work), "node_modules", "vso-task-lib", "package.json")))
                {
                    string vsoTaskLibFromExternal = Path.Combine(HostContext.GetDirectory(WellKnownDirectory.Externals), "vso-task-lib");
                    string compatVsoTaskLibInWork = Path.Combine(HostContext.GetDirectory(WellKnownDirectory.Work), "node_modules", "vso-task-lib");
                    IOUtil.CopyDirectory(vsoTaskLibFromExternal, compatVsoTaskLibInWork, ExecutionContext.CancellationToken);
                }
            }

            // Update the env dictionary.
            AddInputsToEnvironment();
            AddEndpointsToEnvironment();
            AddSecureFilesToEnvironment();
            AddVariablesToEnvironment();
            AddTaskVariablesToEnvironment();
            AddPrependPathToEnvironment();

            // Resolve the target script.
            string target = Data.Target;
            ArgUtil.NotNullOrEmpty(target, nameof(target));
            target = Path.Combine(TaskDirectory, target);
            ArgUtil.File(target, nameof(target));

            // Resolve the working directory.
            string workingDirectory = Data.WorkingDirectory;
            if (string.IsNullOrEmpty(workingDirectory))
            {
                workingDirectory = ExecutionContext.Variables.Get(Constants.Variables.System.DefaultWorkingDirectory);
                if (string.IsNullOrEmpty(workingDirectory))
                {
                    workingDirectory = HostContext.GetDirectory(WellKnownDirectory.Work);
                }
            }

            // fix vsts-task-lib for node 6.x
            // vsts-task-lib 0.6/0.7/0.8/0.9/2.0-preview implemented String.prototype.startsWith and String.prototype.endsWith since Node 5.x doesn't have them.
            // however the implementation is added in node 6.x, the implementation in vsts-task-lib is different.
            // node 6.x's implementation takes 2 parameters str.endsWith(searchString[, length]) / str.startsWith(searchString[, length])
            // the implementation vsts-task-lib had only takes one parameter str.endsWith(searchString) / str.startsWith(searchString).
            // as long as vsts-task-lib be loaded into memory, it will overwrite the implementation node 6.x has, 
            // so any script that use the second parameter (length) will encounter unexpected result.
            // to avoid customer hit this error, we will modify the file (extensions.js) under vsts-task-lib module folder when customer choose to use Node 6.x
            Trace.Info("Inspect node_modules folder, make sure vsts-task-lib doesn't overwrite String.startsWith/endsWith.");
            FixVstsTaskLibModule();

            StepHost.OutputDataReceived += OnDataReceived;
            StepHost.ErrorDataReceived += OnDataReceived;

            string file;
            if (!string.IsNullOrEmpty(ExecutionContext.StepTarget()?.ContainerBringNodePath))
            {
                file = ExecutionContext.StepTarget().ContainerBringNodePath;
            }
            else
            {
                file = GetNodeLocation();
            }

            // Format the arguments passed to node.
            // 1) Wrap the script file path in double quotes.
            // 2) Escape double quotes within the script file path. Double-quote is a valid
            // file name character on Linux.
            string arguments = StepHost.ResolvePathForStepHost(StringUtil.Format(@"""{0}""", target.Replace(@"""", @"\""")));
<<<<<<< HEAD
            // Let .NET choose the default.
=======
            // Let .NET choose the default, except on Windows.
>>>>>>> 4d2dc241
            Encoding outputEncoding = null;
            if (PlatformUtil.RunningOnWindows)
            {
                // It appears that node.exe outputs UTF8 when not in TTY mode.
                outputEncoding = Encoding.UTF8;
            }

            // Execute the process. Exit code 0 should always be returned.
            // A non-zero exit code indicates infrastructural failure.
            // Task failure should be communicated over STDOUT using ## commands.
            Task step = StepHost.ExecuteAsync(workingDirectory: StepHost.ResolvePathForStepHost(workingDirectory),
                                              fileName: StepHost.ResolvePathForStepHost(file),
                                              arguments: arguments,
                                              environment: Environment,
                                              requireExitCodeZero: true,
                                              outputEncoding: outputEncoding,
                                              killProcessOnCancel: false,
                                              inheritConsoleHandler: !ExecutionContext.Variables.Retain_Default_Encoding,
                                              cancellationToken: ExecutionContext.CancellationToken);

            // Wait for either the node exit or force finish through ##vso command
            await System.Threading.Tasks.Task.WhenAny(step, ExecutionContext.ForceCompleted);

            if (ExecutionContext.ForceCompleted.IsCompleted)
            {
                ExecutionContext.Debug("The task was marked as \"done\", but the process has not closed after 5 seconds. Treating the task as complete.");
            }
            else
            {
                await step;
            }
        }

        public string GetNodeLocation()
        {
            bool useNode10 = ExecutionContext.Variables.GetBoolean("AGENT_USE_NODE10")
                ?? StringUtil.ConvertToBoolean(System.Environment.GetEnvironmentVariable("AGENT_USE_NODE10"), false);
            bool taskHasNode10Data = Data is Node10HandlerData;
            string nodeFolder = (taskHasNode10Data || useNode10) ? "node10" : "node";

            Trace.Info($"Task.json has node10 handler data: {taskHasNode10Data}, use node10 for node tasks: {useNode10}");

            return Path.Combine(HostContext.GetDirectory(WellKnownDirectory.Externals),
                nodeFolder,
                "bin",
                $"node{IOUtil.ExeExtension}");
        }

        private void OnDataReceived(object sender, ProcessDataReceivedEventArgs e)
        {
            // drop any outputs after the task get force completed.
            if (ExecutionContext.ForceCompleted.IsCompleted)
            {
                return;
            }

            // This does not need to be inside of a critical section.
            // The logging queues and command handlers are thread-safe.
            if (!CommandManager.TryProcessCommand(ExecutionContext, e.Data))
            {
                ExecutionContext.Output(e.Data);
            }
        }

        private void FixVstsTaskLibModule()
        {
            // to avoid modify node_module all the time, we write a .node6 file to indicate we finsihed scan and modify.
            // the current task is good for node 6.x
            if (File.Exists(TaskDirectory.TrimEnd(Path.DirectorySeparatorChar, Path.AltDirectorySeparatorChar) + ".node6"))
            {
                Trace.Info("This task has already been scanned and corrected, no more operation needed.");
            }
            else
            {
                Trace.Info("Scan node_modules folder, looking for vsts-task-lib\\extensions.js");
                try
                {
                    foreach (var file in new DirectoryInfo(TaskDirectory).EnumerateFiles("extensions.js", SearchOption.AllDirectories))
                    {
                        if (string.Equals(file.Directory.Name, "vsts-task-lib", StringComparison.OrdinalIgnoreCase) ||
                            string.Equals(file.Directory.Name, "vso-task-lib", StringComparison.OrdinalIgnoreCase))
                        {
                            if (File.Exists(Path.Combine(file.DirectoryName, "package.json")))
                            {
                                // read package.json, we only do the fix for 0.x->2.x
                                JObject packageJson = JObject.Parse(File.ReadAllText(Path.Combine(file.DirectoryName, "package.json")));

                                JToken versionToken;
                                if (packageJson.TryGetValue("version", StringComparison.OrdinalIgnoreCase, out versionToken))
                                {
                                    if (_vstsTaskLibVersionNeedsFix.IsMatch(versionToken.ToString()))
                                    {
                                        Trace.Info($"Fix extensions.js file at '{file.FullName}'. The vsts-task-lib version is '{versionToken.ToString()}'");

                                        // take backup of the original file
                                        File.Copy(file.FullName, Path.Combine(file.DirectoryName, "extensions.js.vstsnode5"));
                                        File.WriteAllLines(file.FullName, _extensionsNode6);
                                    }
                                }
                            }
                        }
                    }

                    File.WriteAllText(TaskDirectory.TrimEnd(Path.DirectorySeparatorChar, Path.AltDirectorySeparatorChar) + ".node6", string.Empty);
                    Trace.Info("Finished scan and correct extensions.js under vsts-task-lib");
                }
                catch (Exception ex)
                {
                    Trace.Error("Unable to scan and correct potential bug in extensions.js of vsts-task-lib.");
                    Trace.Error(ex);
                }
            }
        }
    }
}<|MERGE_RESOLUTION|>--- conflicted
+++ resolved
@@ -96,7 +96,7 @@
             // however the implementation is added in node 6.x, the implementation in vsts-task-lib is different.
             // node 6.x's implementation takes 2 parameters str.endsWith(searchString[, length]) / str.startsWith(searchString[, length])
             // the implementation vsts-task-lib had only takes one parameter str.endsWith(searchString) / str.startsWith(searchString).
-            // as long as vsts-task-lib be loaded into memory, it will overwrite the implementation node 6.x has, 
+            // as long as vsts-task-lib be loaded into memory, it will overwrite the implementation node 6.x has,
             // so any script that use the second parameter (length) will encounter unexpected result.
             // to avoid customer hit this error, we will modify the file (extensions.js) under vsts-task-lib module folder when customer choose to use Node 6.x
             Trace.Info("Inspect node_modules folder, make sure vsts-task-lib doesn't overwrite String.startsWith/endsWith.");
@@ -120,11 +120,7 @@
             // 2) Escape double quotes within the script file path. Double-quote is a valid
             // file name character on Linux.
             string arguments = StepHost.ResolvePathForStepHost(StringUtil.Format(@"""{0}""", target.Replace(@"""", @"\""")));
-<<<<<<< HEAD
-            // Let .NET choose the default.
-=======
             // Let .NET choose the default, except on Windows.
->>>>>>> 4d2dc241
             Encoding outputEncoding = null;
             if (PlatformUtil.RunningOnWindows)
             {
